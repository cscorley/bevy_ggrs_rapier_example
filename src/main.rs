--- conflicted
+++ resolved
@@ -106,12 +106,9 @@
     pub rapier_checksum: u16,
 }
 
-<<<<<<< HEAD
 type GameStateHistory = HashMap<u32, u16>;
-=======
 struct NetworkStatsTimer(Timer);
 
->>>>>>> 05af8913
 fn main() {
     let mut app = App::new();
 
@@ -482,7 +479,6 @@
     game_state: Res<GameState>,
     game_state_history: Res<GameStateHistory>,
 ) -> GGRSInput {
-<<<<<<< HEAD
     let mut input: u32 = 0;
     let mut last_confirmed_frame = 0;
     let mut rapier_checksum = 0;
@@ -493,23 +489,14 @@
         }
     }
 
-    // Only allow input after frame 700 for init testing
-    if game_state.frame <= 700 {
+    // This 10 second "load screen" time helps with initial desync issues.  No
+    // idea why, but this tests well.
+    if game_state.frame <= 600 {
         return GGRSInput {
             input,
             last_confirmed_frame,
             rapier_checksum,
         };
-    }
-=======
-    let mut inp: u8 = 0;
->>>>>>> 05af8913
-
-    // Do not allow inputs for the first while.
-    // This 10 second "load screen" time helps with initial desync issues.  No
-    // idea why, but this tests well.
-    if game_state.frame <= 600 {
-        return GGRSInput { inp };
     }
 
     if keyboard_input.pressed(KeyCode::W) {
@@ -636,13 +623,9 @@
         }
     }
 
-<<<<<<< HEAD
-    // Enable physics on frame 600
-=======
     // Enable physics pipeline after awhile.
     // This 10 second "load screen" time helps with initial desync issues.  No
     // idea why, but this tests well.
->>>>>>> 05af8913
     if game_state.frame > 600 && !config.physics_pipeline_active {
         config.physics_pipeline_active = true;
     }
